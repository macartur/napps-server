# System imports

# Third-party imports
from flask import Blueprint
from flask import jsonify
from flask import request
from flask import Response

# Local source tree imports
from core.models import Token, Napp
from core.decorators import (validate_json, requires_token)
from core.exceptions import NappsEntryDoesNotExists
from core.exceptions import InvalidAuthor
from core.exceptions import InvalidNappMetaData

# Flask Blueprints
api = Blueprint('napp_api', __name__)

<<<<<<< HEAD
@api.route("/napps/", methods=["POST"])
=======
@api.route('/napps/', methods=['GET'])
def get_napps():
    """
    This routine creates an endpoint that shows all network applications.
    It returns all information in JSON format.
    """
    napps = {napp.name: napp.as_dict() for napp in Napp.all()}
    return jsonify({'napps': napps }), 200

@api.route("/api/napps/", methods=["POST"])
>>>>>>> 48d9743d
@requires_token
@validate_json
def register_napp(user):
    """
    This endpoint will be used to register a new Network Application (napp).
    :return: Return HTTP code 201 if napp were succesfully created and 4XX in
    case of failure.
    """
    content = request.get_json()
    try:
        repository = content['repository']
    except KeyError:
        return Response("Invalid request", 400)

    if not user.enabled:
        return Response("Permission denied", 401)

    try:
      napp = Napp(repository, user)
    except InvalidAuthor:
        return Response("Permission denied. Invalid Author.", 401)
    except InvalidNappMetaData:
        return Response("Permission denied. Invalid metadata.", 401)

    return Response("Napp created succesfully", 201)

#@api.route('/api/users/', methods=['GET'])
#def get_users():
#    """
#    This routine creates an endpoint that shows all applications developers
#    (application authors) with their information. It returns all information
#    in JSON format.
#    """
#
#    users = {user.username: user.as_dict() for user in User.all()}
#    return jsonify({'users': users }), 200
#
#@api.route('/api/users/<username>/', methods=['GET'])
#def get_user(username):
#    """
#    This routine creates an endpoint that shows details about a specific
#    application author. It returns all information in JSON format.
#    """
#    try:
#        user = User.get(username)
#    except NappsEntryDoesNotExists:
#        return jsonify({'error': 'User not found'}), 404
#
#    return jsonify(user.as_dict()), 200<|MERGE_RESOLUTION|>--- conflicted
+++ resolved
@@ -16,9 +16,6 @@
 # Flask Blueprints
 api = Blueprint('napp_api', __name__)
 
-<<<<<<< HEAD
-@api.route("/napps/", methods=["POST"])
-=======
 @api.route('/napps/', methods=['GET'])
 def get_napps():
     """
@@ -28,8 +25,7 @@
     napps = {napp.name: napp.as_dict() for napp in Napp.all()}
     return jsonify({'napps': napps }), 200
 
-@api.route("/api/napps/", methods=["POST"])
->>>>>>> 48d9743d
+@api.route("/napps/", methods=["POST"])
 @requires_token
 @validate_json
 def register_napp(user):
